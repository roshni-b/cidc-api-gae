"""Utilities for interacting with the Google Cloud Platform APIs."""
import json
import datetime
import warnings
from collections import namedtuple
from concurrent.futures import Future
from typing import List, Tuple, Optional
from typing.io import BinaryIO

import requests

from google.cloud import storage, pubsub

from ..config.settings import (
    GOOGLE_DOWNLOAD_ROLE,
    GOOGLE_UPLOAD_ROLE,
    GOOGLE_UPLOAD_BUCKET,
    GOOGLE_UPLOAD_TOPIC,
    GOOGLE_DATA_BUCKET,
    GOOGLE_CLOUD_PROJECT,
    GOOGLE_EMAILS_TOPIC,
    GOOGLE_PATIENT_SAMPLE_TOPIC,
    GOOGLE_ARTIFACT_UPLOAD_TOPIC,
    GOOGLE_MAX_DOWNLOAD_PERMISSIONS,
    TESTING,
    ENV,
    DEV_CFUNCTIONS_SERVER,
    INACTIVE_USER_DAYS,
)


def _get_bucket(bucket_name: str) -> storage.Bucket:
    """Get the bucket with name `bucket_name` from GCS."""
    client = storage.Client()
    bucket = client.get_bucket(bucket_name)
    return bucket


_xlsx_gcs_uri_format = (
    "{trial_id}/xlsx/{template_category}/{template_type}/{upload_moment}.xlsx"
)


_pseudo_blob = namedtuple(
    "_pseudo_blob", ["name", "size", "md5_hash", "crc32c", "time_created"]
)


def upload_xlsx_to_gcs(
    trial_id: str,
    template_category: str,
    template_type: str,
    filebytes: BinaryIO,
    upload_moment: str,
):
    """
    Upload an xlsx template file to GCS, returning the object URI.
    
    `template_category` is either "manifests" or "assays".
    `template_type` is an assay or manifest type, like "wes" or "pbmc" respectively.

    Returns:
        arg1: GCS blob object
    """
    blob_name = _xlsx_gcs_uri_format.format(
        trial_id=trial_id,
        template_category=template_category,
        template_type=template_type,
        upload_moment=upload_moment,
    )

    if ENV == "dev":
        print(
            f"Would've saved {blob_name} to {GOOGLE_UPLOAD_BUCKET} and {GOOGLE_DATA_BUCKET}"
        )
        return _pseudo_blob(
            blob_name, 0, "_pseudo_md5_hash", "_pseudo_crc32c", upload_moment
        )

    upload_bucket: storage.Bucket = _get_bucket(GOOGLE_UPLOAD_BUCKET)
    blob = upload_bucket.blob(blob_name)

    filebytes.seek(0)
    blob.upload_from_file(filebytes)

    data_bucket = _get_bucket(GOOGLE_DATA_BUCKET)
    final_object = upload_bucket.copy_blob(blob, data_bucket)

    return final_object


def grant_upload_access(user_email: str):
    """
    Grant a user upload access to the GOOGLE_UPLOAD_BUCKET. Upload access
    means a user can write objects to the bucket but cannot delete,
    overwrite, or read objects from this bucket.
    """
    print(f"granting upload to {user_email}")
    bucket = _get_bucket(GOOGLE_UPLOAD_BUCKET)

    # Update the bucket IAM policy to include the user as an uploader.
    policy = bucket.get_iam_policy()
    policy[GOOGLE_UPLOAD_ROLE] = {*policy[GOOGLE_UPLOAD_ROLE], f"user:{user_email}"}
    print(f"{GOOGLE_UPLOAD_ROLE} binding updated to {policy[GOOGLE_UPLOAD_ROLE]}")
    bucket.set_iam_policy(policy)


def revoke_upload_access(user_email: str):
    """
    Revoke a user's upload access for the given bucket.
    """
    print(f"revoking upload from {user_email}")
    bucket = _get_bucket(GOOGLE_UPLOAD_BUCKET)

    # Update the bucket IAM policy to remove the user's uploader privileges.
    policy = bucket.get_iam_policy()
    policy[GOOGLE_UPLOAD_ROLE].discard(f"user:{user_email}")
    print(f"{GOOGLE_UPLOAD_ROLE} binding updated to {policy[GOOGLE_UPLOAD_ROLE]}")
    bucket.set_iam_policy(policy)


def grant_download_access(user_email: str, trial_id: str, upload_type: str):
    """
    Give a user download access to all objects in a trial of a particular upload type.
    """
<<<<<<< HEAD
    url_prefix, prefix_expression = _build_prefix_clause(trial_id, upload_type)
=======
    url_prefix, prefix_expression = _get_prefix_expression(trial_id, upload_type)
    ttl_expression = _get_ttl_expression()
>>>>>>> 6a6e5e86

    print(f"Granting download access on {url_prefix}* to {user_email}")

    # get the current IAM policy for the data bucket
    bucket = _get_bucket(GOOGLE_DATA_BUCKET)
    # see https://cloud.google.com/storage/docs/access-control/using-iam-permissions#code-samples_3
    policy = bucket.get_iam_policy(requested_policy_version=3)
    policy.version = 3

<<<<<<< HEAD
    # try to find the policy binding for this user if one exists
    binding = _find_and_pop_download_binding(policy, user_email, prefix_expression)
    # build a new binding if no existing binding was found
    if binding is None:
        binding = _build_download_binding(user_email, prefix_expression)

    # (re)insert the binding into the policy
=======
    # find the policy binding for this user if one exists
    binding = _find_and_pop_download_binding(
        policy, user_email
    ) or _create_empty_download_binding(user_email)

    # add the permission clause in the binding condition expression if it isn't already included
    expression = binding["condition"]["expression"]
    if prefix_expression not in expression:
        if expression:
            prefix_clauses, _ = _unpack_download_expression(expression)
            prefix_clauses.append(prefix_expression)
        else:
            # This is a new binding with no prefix other clauses
            prefix_clauses = [prefix_expression]
        binding["condition"]["expression"] = _build_download_expression(
            prefix_clauses, ttl_expression
        )

    # add the updated binding to the policy
>>>>>>> 6a6e5e86
    policy.bindings.append(binding)
    bucket.set_iam_policy(policy)


def revoke_download_access(user_email: str, trial_id: str, upload_type: str):
    """
    Revoke a user's download access to all objects in a trial of a particular upload type.
    """
<<<<<<< HEAD
    url_prefix, prefix_expression = _build_prefix_clause(trial_id, upload_type)
=======
    url_prefix, prefix_expression = _get_prefix_expression(trial_id, upload_type)
>>>>>>> 6a6e5e86

    print(f"Revoking download access on {url_prefix}* from {user_email}")

    # get the current IAM policy for the data bucket
    bucket = _get_bucket(GOOGLE_DATA_BUCKET)
    # see https://cloud.google.com/storage/docs/access-control/using-iam-permissions#code-samples_3
    policy = bucket.get_iam_policy(requested_policy_version=3)
    policy.version = 3

<<<<<<< HEAD
    # find and remove all matching policy bindings for this user if any exist
    for i in range(GOOGLE_MAX_DOWNLOAD_PERMISSIONS):
        removed_binding = _find_and_pop_download_binding(
            policy, user_email, prefix_expression
        )
        if removed_binding is None:
            if i == 0:
                warnings.warn(
                    f"Tried to revoke a non-existent download IAM permission for {user_email}/{trial_id}/{upload_type}"
                )
            break
=======
    # find the policy binding for this user if one exists
    binding = _find_and_pop_download_binding(policy, user_email)

    # remove the relevant clause from the condition if it exists
    if binding is not None:
        expression = binding["condition"]["expression"]
        if prefix_expression in expression:
            prefix_clauses, ttl_clause = _unpack_download_expression(expression)
            filtered_clauses = [
                clause for clause in prefix_clauses if prefix_expression not in clause
            ]
            binding["condition"]["expression"] = _build_download_expression(
                filtered_clauses, ttl_clause
            )
        else:
            warnings.warn(
                f"Tried to revoke a non-existent download IAM permission for {user_email}/{trial_id}/{upload_type}"
            )

        # add the updated binding to the policy
        policy.bindings.append(binding)
>>>>>>> 6a6e5e86

    bucket.set_iam_policy(policy)


<<<<<<< HEAD
# Arbitrary upper bound on the number of GCS bindings we expect a user to have
MAX_REVOKE_ALL_ITERATIONS = 250
=======
# This is a limit set by GCP - there will never be more than this many
# conditional bindings for a single member-role combo.
# See: https://cloud.google.com/iam/docs/conditions-overview
MAX_DOWNLOAD_BINDINGS = 20
>>>>>>> 6a6e5e86


def revoke_all_download_access(user_email: str):
    """
    Completely revoke a user's download access to all objects in the data bucket.
    """
    # get the current IAM policy for the data bucket
    bucket = _get_bucket(GOOGLE_DATA_BUCKET)
    # see https://cloud.google.com/storage/docs/access-control/using-iam-permissions#code-samples_3
    policy = bucket.get_iam_policy(requested_policy_version=3)
    policy.version = 3

    # find and pop all download role policy bindings for this user
<<<<<<< HEAD
    for _ in range(MAX_REVOKE_ALL_ITERATIONS):
        # this finds and removes *any* download binding for the given user_email
        if _find_and_pop_download_binding(policy, user_email, "") is None:
=======
    for _ in range(MAX_DOWNLOAD_BINDINGS):
        if _find_and_pop_download_binding(policy, user_email) is None:
>>>>>>> 6a6e5e86
            break

    bucket.set_iam_policy(policy)


def _build_prefix_clause(trial_id: str, upload_type: str) -> Tuple[str, str]:
    """
    Build the object URL prefix and CEL IAM condition for restricting downloads to objects 
    belonging to the given trial_id and upload_type.

    See: https://cloud.google.com/storage/docs/access-control/iam#conditions
    """
    # convert, e.g., wes_bam -> wes, cytof_analysis -> cytof, participants info -> participants
    broad_upload_type = upload_type.lower().replace(" ", "_").split("_", 1)[0]

    # build the prefix check expression
    url_prefix = f"{trial_id}/{broad_upload_type}"
    prefix_expression = f'resource.name.startsWith("projects/_/buckets/{GOOGLE_DATA_BUCKET}/objects/{url_prefix}")'

    return url_prefix, prefix_expression


def _build_ttl_clause(days_until_expiry: int = INACTIVE_USER_DAYS) -> str:
    """
    Build the time-to-live CEL IAM condition for restricting GCS download permissions' lifetimes
    to `days_until_expiry` days.
    """
    grant_until_date = (
        (datetime.datetime.now() + datetime.timedelta(days_until_expiry))
        .date()
        .isoformat()
    )
    ttl_expression = f'request.time < timestamp("{grant_until_date}T00:00:00Z")'
    return ttl_expression


<<<<<<< HEAD
def _build_download_expression(prefix_clause: str, ttl_clause: str) -> str:
    return " && ".join([prefix_clause, ttl_clause])


def _find_and_pop_download_binding(
    policy: storage.bucket.Policy, user_email: str, prefix_clause: str
=======
_GCS_CEL_AND = " && "
_GCS_CEL_OR = " || "


def _build_download_expression(prefix_clauses: List[str], ttl_clause: str) -> str:
    return f"({_GCS_CEL_OR.join(prefix_clauses)}){_GCS_CEL_AND}{ttl_clause}"


def _unpack_download_expression(download_expression: str) -> Tuple[List[str], str]:
    prefix_clauses, ttl_clause = download_expression.split(_GCS_CEL_AND)
    prefix_clauses = prefix_clauses[1:-1]  # trim parentheses
    return prefix_clauses.split(_GCS_CEL_OR), ttl_clause


def _find_and_pop_download_binding(
    policy: storage.bucket.Policy, user_email: str
>>>>>>> 6a6e5e86
) -> Optional[dict]:
    """
    Find a download policy binding for the given `user_email` on `policy`, and pop
    it from the policy's bindings list if it exists.
    """
    member_id = f"user:{user_email}"

    # try to find the policy binding on the `policy`
    user_binding_index = None
    for i, binding in enumerate(policy.bindings):
        user_is_member = binding.get("members") == {member_id}
        role_is_download = binding.get("role") == GOOGLE_DOWNLOAD_ROLE
<<<<<<< HEAD
        has_prefix = prefix_clause in binding.get("condition", {}).get("expression", "")
        if user_is_member and role_is_download and has_prefix:
            # a user should be a member of no more than one conditional download binding
            if user_binding_index is not None:
                warnings.warn(
                    f"Found multiple conditional download bindings for {user_email}/{prefix_clause}. This is an invariant violation - "
=======
        if user_is_member and role_is_download:
            # a user should be a member of no more than one conditional download binding
            if user_binding_index is not None:
                warnings.warn(
                    f"Found multiple conditional download bindings for {user_email}. This is an invariant violation - "
>>>>>>> 6a6e5e86
                    "check out permissions on the CIDC data bucket in the GCS console to debug."
                )
                break
            user_binding_index = i

    binding = (
        policy.bindings.pop(user_binding_index)
        if user_binding_index is not None
        else None
    )

    return binding


<<<<<<< HEAD
def _build_download_binding(user_email: str, prefix_clause: str) -> dict:
    member_id = f"user:{user_email}"
    ttl_clause = _build_ttl_clause()
=======
def _create_empty_download_binding(user_email: str) -> dict:
    member_id = f"user:{user_email}"
>>>>>>> 6a6e5e86

    return {
        "role": GOOGLE_DOWNLOAD_ROLE,
        "members": {member_id},
        "condition": {
            "title": f"Conditional download access for {user_email}",
            "description": f"Auto-updated by the CIDC API on {datetime.datetime.now()}",
<<<<<<< HEAD
            "expression": _build_download_expression(prefix_clause, ttl_clause),
=======
            "expression": "",
>>>>>>> 6a6e5e86
        },
    }


def get_signed_url(
    object_name: str,
    bucket_name: str = GOOGLE_DATA_BUCKET,
    method: str = "GET",
    expiry_mins: int = 30,
) -> str:
    """
    Generate a signed URL for `object_name` to give a client temporary access.

    Using v2 signed urls because v4 is in Beta and response_disposition doesn't work.
    https://cloud.google.com/storage/docs/access-control/signing-urls-with-helpers
    """
    storage_client = storage.Client()
    bucket = storage_client.get_bucket(bucket_name)
    blob = bucket.blob(object_name)

    # Generate the signed URL, allowing a client to use `method` for `expiry_mins` minutes
    expiration = datetime.timedelta(minutes=expiry_mins)
    full_filename = object_name.replace("/", "_").replace('"', "_").replace(" ", "_")
    url = blob.generate_signed_url(
        version="v2",
        expiration=expiration,
        method=method,
        response_disposition=f'attachment; filename="{full_filename}"',
    )
    print(f"generated signed URL for {object_name}: {url}")

    return url


def _encode_and_publish(content: str, topic: str) -> Future:
    """Convert `content` to bytes and publish it to `topic`."""
    pubsub_publisher = pubsub.PublisherClient()
    topic = pubsub_publisher.topic_path(GOOGLE_CLOUD_PROJECT, topic)
    data = bytes(content, "utf-8")

    # Don't actually publish to Pub/Sub if running locally
    if ENV == "dev":
        if DEV_CFUNCTIONS_SERVER:
            print(
                f"Publishing message {content!r} to topic {DEV_CFUNCTIONS_SERVER}/{topic}"
            )
            import base64

            bdata = base64.b64encode(content.encode("utf-8"))
            try:
                res = requests.post(
                    f"{DEV_CFUNCTIONS_SERVER}/{topic}", data={"data": bdata}
                )
            except Exception as e:
                raise Exception(
                    f"Couldn't publish message {content!r} to topic {DEV_CFUNCTIONS_SERVER}/{topic}"
                ) from e
            else:
                print(f"Got {res}")
                if res.status_code != 200:
                    raise Exception(
                        f"Couldn't publish message {content!r} to {DEV_CFUNCTIONS_SERVER}/{topic}: {res!r}"
                    )
        else:
            print(f"Would've published message {content} to topic {topic}")
        return

    # The Pub/Sub publisher client returns a concurrent.futures.Future
    # containing info about whether the publishing was successful.
    report = pubsub_publisher.publish(topic, data=data)

    return report


def publish_upload_success(job_id: int):
    """Publish to the uploads topic that the upload job with the provided `job_id` succeeded."""
    report = _encode_and_publish(str(job_id), GOOGLE_UPLOAD_TOPIC)

    # For now, we wait await this Future. Going forward, maybe
    # we should look for a way to leverage asynchrony here.
    if report:
        report.result()


def publish_patient_sample_update(manifest_upload_id: int):
    """Publish to the patient_sample_update topic that a new manifest has been uploaded."""
    report = _encode_and_publish(str(manifest_upload_id), GOOGLE_PATIENT_SAMPLE_TOPIC)

    # Wait for response from pub/sub
    if report:
        report.result()


def publish_artifact_upload(file_id: int):
    """Publish a downloadable file ID to the artifact_upload topic"""
    report = _encode_and_publish(str(file_id), GOOGLE_ARTIFACT_UPLOAD_TOPIC)

    # Wait for response from pub/sub
    if report:
        report.result()


def send_email(to_emails: List[str], subject: str, html_content: str, **kw):
    """
    Publish an email-to-send to the emails topic.
    `kw` are expected to be sendgrid json api style additional email parameters. 
    """
    # Don't actually send an email if this is a test
    if TESTING or ENV == "dev":
        print(f"Would send email with subject '{subject}' to {to_emails}")
        return

    email_json = json.dumps(
        dict(to_emails=to_emails, subject=subject, html_content=html_content, **kw)
    )

    report = _encode_and_publish(email_json, GOOGLE_EMAILS_TOPIC)

    # Await confirmation that the published message was received.
    if report:
        report.result()<|MERGE_RESOLUTION|>--- conflicted
+++ resolved
@@ -123,12 +123,7 @@
     """
     Give a user download access to all objects in a trial of a particular upload type.
     """
-<<<<<<< HEAD
     url_prefix, prefix_expression = _build_prefix_clause(trial_id, upload_type)
-=======
-    url_prefix, prefix_expression = _get_prefix_expression(trial_id, upload_type)
-    ttl_expression = _get_ttl_expression()
->>>>>>> 6a6e5e86
 
     print(f"Granting download access on {url_prefix}* to {user_email}")
 
@@ -138,7 +133,6 @@
     policy = bucket.get_iam_policy(requested_policy_version=3)
     policy.version = 3
 
-<<<<<<< HEAD
     # try to find the policy binding for this user if one exists
     binding = _find_and_pop_download_binding(policy, user_email, prefix_expression)
     # build a new binding if no existing binding was found
@@ -146,27 +140,6 @@
         binding = _build_download_binding(user_email, prefix_expression)
 
     # (re)insert the binding into the policy
-=======
-    # find the policy binding for this user if one exists
-    binding = _find_and_pop_download_binding(
-        policy, user_email
-    ) or _create_empty_download_binding(user_email)
-
-    # add the permission clause in the binding condition expression if it isn't already included
-    expression = binding["condition"]["expression"]
-    if prefix_expression not in expression:
-        if expression:
-            prefix_clauses, _ = _unpack_download_expression(expression)
-            prefix_clauses.append(prefix_expression)
-        else:
-            # This is a new binding with no prefix other clauses
-            prefix_clauses = [prefix_expression]
-        binding["condition"]["expression"] = _build_download_expression(
-            prefix_clauses, ttl_expression
-        )
-
-    # add the updated binding to the policy
->>>>>>> 6a6e5e86
     policy.bindings.append(binding)
     bucket.set_iam_policy(policy)
 
@@ -175,11 +148,7 @@
     """
     Revoke a user's download access to all objects in a trial of a particular upload type.
     """
-<<<<<<< HEAD
     url_prefix, prefix_expression = _build_prefix_clause(trial_id, upload_type)
-=======
-    url_prefix, prefix_expression = _get_prefix_expression(trial_id, upload_type)
->>>>>>> 6a6e5e86
 
     print(f"Revoking download access on {url_prefix}* from {user_email}")
 
@@ -189,7 +158,6 @@
     policy = bucket.get_iam_policy(requested_policy_version=3)
     policy.version = 3
 
-<<<<<<< HEAD
     # find and remove all matching policy bindings for this user if any exist
     for i in range(GOOGLE_MAX_DOWNLOAD_PERMISSIONS):
         removed_binding = _find_and_pop_download_binding(
@@ -201,43 +169,12 @@
                     f"Tried to revoke a non-existent download IAM permission for {user_email}/{trial_id}/{upload_type}"
                 )
             break
-=======
-    # find the policy binding for this user if one exists
-    binding = _find_and_pop_download_binding(policy, user_email)
-
-    # remove the relevant clause from the condition if it exists
-    if binding is not None:
-        expression = binding["condition"]["expression"]
-        if prefix_expression in expression:
-            prefix_clauses, ttl_clause = _unpack_download_expression(expression)
-            filtered_clauses = [
-                clause for clause in prefix_clauses if prefix_expression not in clause
-            ]
-            binding["condition"]["expression"] = _build_download_expression(
-                filtered_clauses, ttl_clause
-            )
-        else:
-            warnings.warn(
-                f"Tried to revoke a non-existent download IAM permission for {user_email}/{trial_id}/{upload_type}"
-            )
-
-        # add the updated binding to the policy
-        policy.bindings.append(binding)
->>>>>>> 6a6e5e86
-
-    bucket.set_iam_policy(policy)
-
-
-<<<<<<< HEAD
+
+    bucket.set_iam_policy(policy)
+
+
 # Arbitrary upper bound on the number of GCS bindings we expect a user to have
 MAX_REVOKE_ALL_ITERATIONS = 250
-=======
-# This is a limit set by GCP - there will never be more than this many
-# conditional bindings for a single member-role combo.
-# See: https://cloud.google.com/iam/docs/conditions-overview
-MAX_DOWNLOAD_BINDINGS = 20
->>>>>>> 6a6e5e86
-
 
 def revoke_all_download_access(user_email: str):
     """
@@ -250,14 +187,9 @@
     policy.version = 3
 
     # find and pop all download role policy bindings for this user
-<<<<<<< HEAD
     for _ in range(MAX_REVOKE_ALL_ITERATIONS):
         # this finds and removes *any* download binding for the given user_email
         if _find_and_pop_download_binding(policy, user_email, "") is None:
-=======
-    for _ in range(MAX_DOWNLOAD_BINDINGS):
-        if _find_and_pop_download_binding(policy, user_email) is None:
->>>>>>> 6a6e5e86
             break
 
     bucket.set_iam_policy(policy)
@@ -294,31 +226,12 @@
     return ttl_expression
 
 
-<<<<<<< HEAD
 def _build_download_expression(prefix_clause: str, ttl_clause: str) -> str:
     return " && ".join([prefix_clause, ttl_clause])
 
 
 def _find_and_pop_download_binding(
     policy: storage.bucket.Policy, user_email: str, prefix_clause: str
-=======
-_GCS_CEL_AND = " && "
-_GCS_CEL_OR = " || "
-
-
-def _build_download_expression(prefix_clauses: List[str], ttl_clause: str) -> str:
-    return f"({_GCS_CEL_OR.join(prefix_clauses)}){_GCS_CEL_AND}{ttl_clause}"
-
-
-def _unpack_download_expression(download_expression: str) -> Tuple[List[str], str]:
-    prefix_clauses, ttl_clause = download_expression.split(_GCS_CEL_AND)
-    prefix_clauses = prefix_clauses[1:-1]  # trim parentheses
-    return prefix_clauses.split(_GCS_CEL_OR), ttl_clause
-
-
-def _find_and_pop_download_binding(
-    policy: storage.bucket.Policy, user_email: str
->>>>>>> 6a6e5e86
 ) -> Optional[dict]:
     """
     Find a download policy binding for the given `user_email` on `policy`, and pop
@@ -331,20 +244,12 @@
     for i, binding in enumerate(policy.bindings):
         user_is_member = binding.get("members") == {member_id}
         role_is_download = binding.get("role") == GOOGLE_DOWNLOAD_ROLE
-<<<<<<< HEAD
         has_prefix = prefix_clause in binding.get("condition", {}).get("expression", "")
         if user_is_member and role_is_download and has_prefix:
             # a user should be a member of no more than one conditional download binding
             if user_binding_index is not None:
                 warnings.warn(
                     f"Found multiple conditional download bindings for {user_email}/{prefix_clause}. This is an invariant violation - "
-=======
-        if user_is_member and role_is_download:
-            # a user should be a member of no more than one conditional download binding
-            if user_binding_index is not None:
-                warnings.warn(
-                    f"Found multiple conditional download bindings for {user_email}. This is an invariant violation - "
->>>>>>> 6a6e5e86
                     "check out permissions on the CIDC data bucket in the GCS console to debug."
                 )
                 break
@@ -359,14 +264,9 @@
     return binding
 
 
-<<<<<<< HEAD
 def _build_download_binding(user_email: str, prefix_clause: str) -> dict:
     member_id = f"user:{user_email}"
     ttl_clause = _build_ttl_clause()
-=======
-def _create_empty_download_binding(user_email: str) -> dict:
-    member_id = f"user:{user_email}"
->>>>>>> 6a6e5e86
 
     return {
         "role": GOOGLE_DOWNLOAD_ROLE,
@@ -374,11 +274,7 @@
         "condition": {
             "title": f"Conditional download access for {user_email}",
             "description": f"Auto-updated by the CIDC API on {datetime.datetime.now()}",
-<<<<<<< HEAD
             "expression": _build_download_expression(prefix_clause, ttl_clause),
-=======
-            "expression": "",
->>>>>>> 6a6e5e86
         },
     }
 
