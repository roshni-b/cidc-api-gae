# Changelog

This Changelog tracks changes to this project. The notes below include a summary for each release, followed by details which contain one or more of the following tags:

- `added` for new features.
- `changed` for functionality and API changes.
- `deprecated` for soon-to-be removed features.
- `removed` for now removed features.
- `fixed` for any bug fixes.
- `security` in case of vulnerabilities.

<<<<<<< HEAD
## Version `0.25.12` - this

- `added` API endpoint to add a new manifest given JSON from CSMS
=======
## Version `0.25.13` - 23 Sept 2021

- `added` added TWIST enum values to WES in relational tables

## Version `0.25.12` - 23 Sept 2021

- `added` schemas bump to add TWIST enum values to WES in JSON
>>>>>>> 8d5dbb18

## Version `0.25.11` - 22 Sept 2021

- `added` module export for models.templates

## Version `0.25.10` - 22 Sept 2021

- `changed` schemas bump to add TCRseq controls

## Version `0.25.9` - 22 Sept 2021

- `changed` schemas bump for new TCRseq Adaptive template

## Version `0.25.8` - 08 Sept 2021

### Summary

Initial set up of tables and definition of needed classes for base metadata and assay uploads. Generated new-style templates and added full testing data for pbmc, tissue_slide, h_and_e, wes_<fastq/bam>; demo for clinical_data. Implemented JSON -> Relational sync function and wired for testing. Added relational hooks into existing manifest and assay/analysis uploads. Added way to trigger initial synchronization. Allows relational ClinicalTrials to be edited along with TrialMetadatas from the admin panel.

### Details

- `added` JIRA integration ([#564](https://github.com/CIMAC-CIDC/cidc-api-gae/pull/564))
- `added` `changed` Step 1 of Relational DB towards CSMS Integration ([#549](https://github.com/CIMAC-CIDC/cidc-api-gae/pull/549/))
- `added` Add logging to syncall_from_blobs ([#565](https://github.com/CIMAC-CIDC/cidc-api-gae/pull/565))
- `added` Add admin controls for relational Clinical Trials ([#567](https://github.com/CIMAC-CIDC/cidc-api-gae/pull/567))
- `fixed` Some perfecting tweaks ([#568](https://github.com/CIMAC-CIDC/cidc-api-gae/pull/568))
- `fixed` Make sure that new templates are identical to old ones ([#569](https://github.com/CIMAC-CIDC/cidc-api-gae/pull/569))
- `added` Add some safety and flexibility to reading ([#570](https://github.com/CIMAC-CIDC/cidc-api-gae/pull/570))
- `fixed` Fix header check; add better error handling and tests ([#571](https://github.com/CIMAC-CIDC/cidc-api-gae/pull/571))
- `added` Add 5 new optional columns to PBMC manifest for TCRseq ([#572](https://github.com/CIMAC-CIDC/cidc-api-gae/pull/572))<|MERGE_RESOLUTION|>--- conflicted
+++ resolved
@@ -9,11 +9,10 @@
 - `fixed` for any bug fixes.
 - `security` in case of vulnerabilities.
 
-<<<<<<< HEAD
-## Version `0.25.12` - this
+## Version `0.25.14` - this
 
 - `added` API endpoint to add a new manifest given JSON from CSMS
-=======
+
 ## Version `0.25.13` - 23 Sept 2021
 
 - `added` added TWIST enum values to WES in relational tables
@@ -21,7 +20,6 @@
 ## Version `0.25.12` - 23 Sept 2021
 
 - `added` schemas bump to add TWIST enum values to WES in JSON
->>>>>>> 8d5dbb18
 
 ## Version `0.25.11` - 22 Sept 2021
 
