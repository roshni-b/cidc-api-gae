--- conflicted
+++ resolved
@@ -18,10 +18,6 @@
         "cidc_api.models.files",
     ],
     url="https://github.com/CIMAC-CIDC/cidc_api-gae",
-<<<<<<< HEAD
-    version="0.25.8",
-=======
     version="0.25.9",
->>>>>>> d00fd44f
     zip_safe=False,
 )