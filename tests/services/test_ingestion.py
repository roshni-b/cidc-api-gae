--- conflicted
+++ resolved
@@ -28,14 +28,11 @@
     Permissions,
     DownloadableFiles,
 )
-<<<<<<< HEAD
-=======
 
 from . import open_data_file
 from ..test_models import db_test
 from ..util import assert_same_elements
 from ..conftest import TEST_EMAIL
->>>>>>> afe5e02d
 
 from cidc_api.models import (
     Users,
@@ -65,11 +62,7 @@
 def db_with_trial_and_user(db, test_user):
     # Create the target trial and the uploader
     TrialMetadata.create(
-<<<<<<< HEAD
-        "test_trial", {PROTOCOL_ID_FIELD_NAME: TEST_TRIAL, "participants": []}
-=======
         "test_trial", {prism.PROTOCOL_ID_FIELD_NAME: TEST_TRIAL, "participants": []}
->>>>>>> afe5e02d
     )
     Users.create(profile={"email": test_user.email})
 
@@ -374,18 +367,9 @@
         for attr in self.__dict__.values():
             if isinstance(attr, MagicMock):
                 attr.reset_mock()
-<<<<<<< HEAD
-=======
-
->>>>>>> afe5e02d
-
 
 finfo = LocalFileUploadEntry
 
-<<<<<<< HEAD
-
-=======
->>>>>>> afe5e02d
 def test_upload_wes(app_no_auth, test_user, db_with_trial_and_user, db, monkeypatch):
     """Ensure the upload endpoint follows the expected execution flow"""
     client = app_no_auth.test_client()
