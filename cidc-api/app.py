--- conflicted
+++ resolved
@@ -22,19 +22,15 @@
 
 # Instantiate the Eve app
 app = Eve(auth=BearerAuth, data=SQL, validator=ValidatorSQL, settings=SETTINGS)
-<<<<<<< HEAD
 
 # Register custom services
 register_services(app)
-=======
->>>>>>> 2ceda54b
 
 # Bind the data model to the app's database engine
 db = app.data.driver
 BaseModel.metadata.bind = db.engine
 db.Model = BaseModel
 
-<<<<<<< HEAD
 # Configure flask-migrate and upgrade the database
 # Note: while upgrades are performed automatically,
 # generating the migrations should be performed by hand
@@ -45,19 +41,6 @@
     app.logger.info("Upgrading the database...")
     upgrade(MIGRATIONS)
     app.logger.info("Done upgrading the database.")
-=======
-if not app.config["TESTING"]:
-    # Configure flask-migrate and upgrade the database
-    # Note: while upgrades are performed automatically,
-    # generating the migrations should be performed by hand
-    # using the flask-migrate CLI, and the resulting files
-    # should be checked into source control.
-    Migrate(app, db)
-    with app.app_context():
-        app.logger.info("Upgrading the database...")
-        upgrade(MIGRATIONS)
-        app.logger.info("Done upgrading the database.")
->>>>>>> 2ceda54b
 
 # Configure the swagger site
 # TODO: flesh this out
